/**
 * Validation module for benchmark correctness
 * Validates that numpy-ts produces the same results as NumPy
 */

import { spawn } from 'child_process';
import { resolve } from 'path';
import * as np from '../../src/index';
import type { BenchmarkCase } from './types';

const FLOAT_TOLERANCE = 1e-10;

/**
 * Deserialize special float values from Python
 */
function deserializeValue(val: any): any {
  if (Array.isArray(val)) {
    return val.map((v) => deserializeValue(v));
  } else if (typeof val === 'object' && val !== null) {
    const result: Record<string, any> = {};
    for (const [k, v] of Object.entries(val)) {
      result[k] = deserializeValue(v);
    }
    return result;
  } else if (val === '__Infinity__') {
    return Infinity;
  } else if (val === '__-Infinity__') {
    return -Infinity;
  } else if (val === '__NaN__') {
    return NaN;
  }
  return val;
}

/**
 * Compare two arrays or scalars for equality with tolerance
 */
function resultsMatch(numpytsResult: any, numpyResult: any): boolean {
  // Both scalars
  if (typeof numpytsResult === 'number' && typeof numpyResult === 'number') {
    return Math.abs(numpytsResult - numpyResult) < FLOAT_TOLERANCE;
  }

  if (typeof numpytsResult === 'boolean' && typeof numpyResult === 'boolean') {
    return numpytsResult === numpyResult;
  }

  // Both arrays (both should be {shape, data} format at this point)
  if (numpytsResult?.shape && numpyResult?.shape) {
    // Check shapes match
    if (numpytsResult.shape.length !== numpyResult.shape.length) {
      return false;
    }
    if (!numpytsResult.shape.every((dim: number, i: number) => dim === numpyResult.shape[i])) {
      return false;
    }

    // Compare values element by element
    // Both are already in {shape, data} format
    const tsData = numpytsResult.data;
    const npData = numpyResult.data;

    return arraysEqual(tsData, npData);
  }

  return false;
}

/**
 * Recursively compare nested arrays with tolerance
 */
function arraysEqual(a: any, b: any): boolean {
  if (Array.isArray(a) && Array.isArray(b)) {
    if (a.length !== b.length) return false;
    return a.every((val, i) => arraysEqual(val, b[i]));
  }

  // Compare numbers with tolerance
  if (typeof a === 'number' && typeof b === 'number') {
    if (isNaN(a) && isNaN(b)) return true;
    if (!isFinite(a) && !isFinite(b)) return a === b; // Both inf or -inf
    return Math.abs(a - b) < FLOAT_TOLERANCE;
  }

  // Compare booleans
  if (typeof a === 'boolean' && typeof b === 'boolean') {
    return a === b;
  }

  return a === b;
}

/**
 * Run a single benchmark operation with numpy-ts
 */
function runNumpyTsOperation(spec: BenchmarkCase): any {
  // Setup arrays
  const arrays: Record<string, any> = {};

  for (const [key, config] of Object.entries(spec.setup)) {
    const { shape, dtype = 'float64', fill = 'zeros', value } = config;

    // Handle scalar values
    if (['n', 'axis', 'new_shape', 'shape', 'fill_value', 'target_shape'].includes(key)) {
      arrays[key] = shape[0];
      if (key === 'new_shape' || key === 'shape' || key === 'target_shape') {
        arrays[key] = shape;
      }
      continue;
    }

    // Handle indices array
    if (key === 'indices') {
      arrays[key] = shape;
      continue;
    }

    // Handle string values (like einsum subscripts)
    if (key === 'subscripts') {
      arrays[key] = config.value;
      continue;
    }

    // Create arrays
    if (value !== undefined) {
      arrays[key] = np.full(shape, value, dtype);
    } else if (fill === 'zeros') {
      arrays[key] = np.zeros(shape, dtype);
    } else if (fill === 'ones') {
      arrays[key] = np.ones(shape, dtype);
    } else if (fill === 'random' || fill === 'arange') {
      const size = shape.reduce((a, b) => a * b, 1);
      const flat = np.arange(0, size, 1, dtype);
      arrays[key] = flat.reshape(...shape);
    }
  }

  // Execute operation
  switch (spec.operation) {
    // Creation
    case 'zeros':
      return np.zeros(arrays.shape);
    case 'ones':
      return np.ones(arrays.shape);
    case 'arange':
      return np.arange(0, arrays.n);
    case 'linspace':
      return np.linspace(0, 100, arrays.n);
    case 'logspace':
      return np.logspace(0, 3, arrays.n);
    case 'geomspace':
      return np.geomspace(1, 1000, arrays.n);
    case 'eye':
      return np.eye(arrays.n);
    case 'identity':
      return np.identity(arrays.n);
    case 'empty':
      return np.empty(arrays.shape);
    case 'full':
      return np.full(arrays.shape, arrays.fill_value);
    case 'copy':
      return arrays.a.copy();
    case 'zeros_like':
      return np.zeros_like(arrays.a);

    // Arithmetic
    case 'add':
      return arrays.b !== undefined ? arrays.a.add(arrays.b) : arrays.a.add(arrays.scalar);
    case 'multiply':
      return arrays.b !== undefined
        ? arrays.a.multiply(arrays.b)
        : arrays.a.multiply(arrays.scalar);
    case 'mod':
      return np.mod(arrays.a, arrays.b || arrays.scalar);
    case 'floor_divide':
      return np.floor_divide(arrays.a, arrays.b || arrays.scalar);
    case 'reciprocal':
      return np.reciprocal(arrays.a);

    // Math
    case 'sqrt':
      return np.sqrt(arrays.a);
    case 'power':
      return np.power(arrays.a, 2);
    case 'absolute':
      return np.absolute(arrays.a);
    case 'negative':
      return np.negative(arrays.a);
    case 'sign':
      return np.sign(arrays.a);

    // Trigonometric
    case 'sin':
      return np.sin(arrays.a);
    case 'cos':
      return np.cos(arrays.a);
    case 'tan':
      return np.tan(arrays.a);
    case 'arctan2':
      return np.arctan2(arrays.a, arrays.b);
    case 'hypot':
      return np.hypot(arrays.a, arrays.b);

    // Hyperbolic
    case 'sinh':
      return np.sinh(arrays.a);
    case 'cosh':
      return np.cosh(arrays.a);
    case 'tanh':
      return np.tanh(arrays.a);

    // Linalg
    case 'dot':
      return arrays.a.dot(arrays.b);
    case 'inner':
      return arrays.a.inner(arrays.b);
    case 'outer':
      return arrays.a.outer(arrays.b);
    case 'tensordot':
      return arrays.a.tensordot(arrays.b, arrays.axes ?? 2);
    case 'matmul':
      return arrays.a.matmul(arrays.b);
    case 'trace':
      return arrays.a.trace();
    case 'transpose':
      return arrays.a.transpose();

    // Reductions
    case 'sum':
      return arrays.axis !== undefined ? arrays.a.sum(arrays.axis) : arrays.a.sum();
    case 'mean':
      return arrays.a.mean();
    case 'max':
      return arrays.a.max();
    case 'min':
      return arrays.a.min();
    case 'prod':
      return arrays.a.prod();
    case 'argmin':
      return arrays.a.argmin();
    case 'argmax':
      return arrays.a.argmax();
    case 'var':
      return arrays.a.var();
    case 'std':
      return arrays.a.std();
    case 'all':
      return arrays.a.all();
    case 'any':
      return arrays.a.any();

    // Reshape
    case 'reshape':
      return arrays.a.reshape(...arrays.new_shape);
    case 'flatten':
      return arrays.a.flatten();
    case 'ravel':
      return arrays.a.ravel();

    // Array manipulation
    case 'swapaxes':
      return np.swapaxes(arrays.a, 0, 1);
    case 'concatenate':
      return np.concatenate([arrays.a, arrays.b], 0);
    case 'stack':
      return np.stack([arrays.a, arrays.b], 0);
    case 'vstack':
      return np.vstack([arrays.a, arrays.b]);
    case 'hstack':
      return np.hstack([arrays.a, arrays.b]);
    case 'tile':
      return np.tile(arrays.a, [2, 2]);
    case 'repeat':
      return arrays.a.repeat(2);

    // Advanced
    case 'broadcast_to':
      return np.broadcast_to(arrays.a, arrays.target_shape);
    case 'take':
      return arrays.a.take(arrays.indices);

    // New functions
    case 'diagonal':
      return np.diagonal(arrays.a);
    case 'kron':
      return np.kron(arrays.a, arrays.b);
    case 'deg2rad':
      return np.deg2rad(arrays.a);
    case 'rad2deg':
      return np.rad2deg(arrays.a);

<<<<<<< HEAD
    // New creation functions
    case 'diag':
      return np.diag(arrays.a);
    case 'tri':
      return np.tri(arrays.shape[0], arrays.shape[1]);
    case 'tril':
      return np.tril(arrays.a);
    case 'triu':
      return np.triu(arrays.a);

    // New manipulation functions
    case 'flip':
      return np.flip(arrays.a);
    case 'rot90':
      return np.rot90(arrays.a);
    case 'roll':
      return np.roll(arrays.a, 10);
    case 'pad':
      return np.pad(arrays.a, 2);
=======
    // Additional arithmetic
    case 'cbrt':
      return np.cbrt(arrays.a);
    case 'fabs':
      return np.fabs(arrays.a);
    case 'divmod': {
      const [quotient] = np.divmod(arrays.a, arrays.b);
      return quotient; // Just return quotient for validation
    }

    // Additional linalg
    case 'einsum':
      return np.einsum(arrays.subscripts, arrays.a, arrays.b);
>>>>>>> 47eb4e6e

    default:
      throw new Error(`Unknown operation: ${spec.operation}`);
  }
}

/**
 * Validate all benchmarks produce correct results
 */
export async function validateBenchmarks(specs: BenchmarkCase[]): Promise<void> {
  const scriptPath = resolve(__dirname, '../scripts/validation.py');

  return new Promise((resolve, reject) => {
    const python = spawn('python3', [scriptPath]);

    let stdout = '';
    let stderr = '';

    python.stdout.on('data', (data) => {
      stdout += data.toString();
    });

    python.stderr.on('data', (data) => {
      stderr += data.toString();
    });

    python.on('close', (code) => {
      if (code !== 0) {
        reject(new Error(`Validation script failed: ${stderr}`));
        return;
      }

      try {
        const rawResults = JSON.parse(stdout);
        // Deserialize special values (Infinity, NaN)
        const numpyResults = rawResults.map((r: any) => deserializeValue(r));

        // Run numpy-ts operations and compare
        let passed = 0;
        let failed = 0;

        for (let i = 0; i < specs.length; i++) {
          const spec = specs[i]!;
          const numpyResult = numpyResults[i];

          try {
            const numpytsResult = runNumpyTsOperation(spec);

            // Convert numpy-ts result to comparable format
            let tsValue: any;
            if (typeof numpytsResult === 'number' || typeof numpytsResult === 'boolean') {
              tsValue = numpytsResult;
            } else if (
              numpytsResult &&
              typeof numpytsResult === 'object' &&
              'shape' in numpytsResult
            ) {
              // It's an NDArray - check if it has toArray method
              if (typeof numpytsResult.toArray !== 'function') {
                throw new Error(
                  `NDArray missing toArray method. Type: ${typeof numpytsResult}, keys: ${Object.keys(numpytsResult).join(', ')}`
                );
              }
              tsValue = {
                shape: Array.from(numpytsResult.shape),
                data: numpytsResult.toArray(),
              };
            } else {
              tsValue = numpytsResult;
            }

            if (resultsMatch(tsValue, numpyResult)) {
              passed++;
            } else {
              failed++;
              console.error(`  ❌ ${spec.name}: Results don't match`);
              console.error(`     numpy-ts: ${JSON.stringify(tsValue).substring(0, 100)}`);
              console.error(`     NumPy:    ${JSON.stringify(numpyResult).substring(0, 100)}`);
            }
          } catch (err) {
            failed++;
            console.error(`  ❌ ${spec.name}: Error - ${err}`);
          }
        }

        if (failed > 0) {
          reject(
            new Error(
              `Validation failed: ${failed}/${specs.length} benchmarks produced incorrect results`
            )
          );
        } else {
          console.log(`  ✓ ${passed}/${specs.length} operations validated`);
          resolve();
        }
      } catch (err) {
        reject(new Error(`Failed to parse validation output: ${err}`));
      }
    });

    python.on('error', (err) => {
      reject(new Error(`Failed to spawn Python: ${err.message}`));
    });

    // Send specs to Python
    python.stdin.write(JSON.stringify({ specs }));
    python.stdin.end();
  });
}<|MERGE_RESOLUTION|>--- conflicted
+++ resolved
@@ -289,7 +289,6 @@
     case 'rad2deg':
       return np.rad2deg(arrays.a);
 
-<<<<<<< HEAD
     // New creation functions
     case 'diag':
       return np.diag(arrays.a);
@@ -309,7 +308,6 @@
       return np.roll(arrays.a, 10);
     case 'pad':
       return np.pad(arrays.a, 2);
-=======
     // Additional arithmetic
     case 'cbrt':
       return np.cbrt(arrays.a);
@@ -323,7 +321,6 @@
     // Additional linalg
     case 'einsum':
       return np.einsum(arrays.subscripts, arrays.a, arrays.b);
->>>>>>> 47eb4e6e
 
     default:
       throw new Error(`Unknown operation: ${spec.operation}`);

/**
 * TypeScript/numpy-ts benchmark runner with auto-calibration
 *
 * Improved benchmarking approach:
 * - Auto-calibrates to run enough ops to hit minimum measurement time (100ms)
 * - Runs operations in batches to reduce measurement overhead
 * - Provides ops/sec for easier interpretation
 * - Uses multiple samples for statistical robustness
 */

import { performance } from 'perf_hooks';
import * as np from '../../src/index';
import { serializeNpy, parseNpy, serializeNpzSync, parseNpzSync } from '../../src/io';
import type { BenchmarkCase, BenchmarkTiming, BenchmarkSetup } from './types';

// Benchmark configuration - can be overridden
let MIN_SAMPLE_TIME_MS = 100; // Minimum time per sample (reduces noise)
let TARGET_SAMPLES = 5; // Number of samples to collect for statistics

export function setBenchmarkConfig(minSampleTimeMs: number, targetSamples: number): void {
  MIN_SAMPLE_TIME_MS = minSampleTimeMs;
  TARGET_SAMPLES = targetSamples;
}

function mean(arr: number[]): number {
  return arr.reduce((a, b) => a + b, 0) / arr.length;
}

function median(arr: number[]): number {
  const sorted = [...arr].sort((a, b) => a - b);
  const mid = Math.floor(sorted.length / 2);
  return sorted.length % 2 === 0 ? (sorted[mid - 1]! + sorted[mid]!) / 2 : sorted[mid]!;
}

function std(arr: number[]): number {
  const m = mean(arr);
  const variance = arr.reduce((sum, x) => sum + (x - m) ** 2, 0) / arr.length;
  return Math.sqrt(variance);
}

function setupArrays(setup: BenchmarkSetup, operation?: string): Record<string, any> {
  const arrays: Record<string, any> = {};

  for (const [key, spec] of Object.entries(setup)) {
    const { shape, dtype = 'float64', fill = 'zeros', value } = spec;

    // Handle scalar values
    if (
      key === 'n' ||
      key === 'axis' ||
      key === 'new_shape' ||
      key === 'shape' ||
      key === 'fill_value' ||
      key === 'target_shape'
    ) {
      arrays[key] = shape[0];
      if (key === 'new_shape' || key === 'shape' || key === 'target_shape') {
        arrays[key] = shape;
      }
      continue;
    }

    // Handle indices array
    if (key === 'indices') {
      arrays[key] = shape;
      continue;
    }

    // Create arrays - check 'value' first to avoid default fill creating zeros
    if (value !== undefined) {
      arrays[key] = np.full(shape, value, dtype);
    } else if (fill === 'zeros') {
      arrays[key] = np.zeros(shape, dtype);
    } else if (fill === 'ones') {
      arrays[key] = np.ones(shape, dtype);
    } else if (fill === 'random') {
      // Create random-like data using arange for consistency
      const size = shape.reduce((a, b) => a * b, 1);
      const flat = np.arange(0, size, 1, dtype);
      arrays[key] = flat.reshape(...shape);
    } else if (fill === 'arange') {
      const size = shape.reduce((a, b) => a * b, 1);
      const flat = np.arange(0, size, 1, dtype);
      arrays[key] = flat.reshape(...shape);
    }
  }

  // Pre-serialize data for parsing benchmarks
  if (operation === 'parseNpy' && arrays['a']) {
    arrays['_npyBytes'] = serializeNpy(arrays['a']);
  } else if (operation === 'serializeNpzSync' && arrays['a']) {
    // Create object for NPZ serialization
    const npzArrays: Record<string, any> = {};
    for (const [key, val] of Object.entries(arrays)) {
      if (val && val.shape !== undefined) {
        npzArrays[key] = val;
      }
    }
    arrays['_npzArrays'] = npzArrays;
  } else if (operation === 'parseNpzSync' && arrays['a']) {
    // Create and pre-serialize NPZ
    const npzArrays: Record<string, any> = {};
    for (const [key, val] of Object.entries(arrays)) {
      if (val && val.shape !== undefined) {
        npzArrays[key] = val;
      }
    }
    arrays['_npzBytes'] = serializeNpzSync(npzArrays);
  }

  return arrays;
}

function executeOperation(operation: string, arrays: Record<string, any>): any {
  // Array creation
  if (operation === 'zeros') {
    return np.zeros(arrays['shape']);
  } else if (operation === 'ones') {
    return np.ones(arrays['shape']);
  } else if (operation === 'empty') {
    return np.empty(arrays['shape']);
  } else if (operation === 'full') {
    return np.full(arrays['shape'], arrays['fill_value']);
  } else if (operation === 'arange') {
    return np.arange(0, arrays['n'], 1);
  } else if (operation === 'linspace') {
    return np.linspace(0, 100, arrays['n']);
  } else if (operation === 'logspace') {
    return np.logspace(0, 3, arrays['n']);
  } else if (operation === 'geomspace') {
    return np.geomspace(1, 1000, arrays['n']);
  } else if (operation === 'eye') {
    return np.eye(arrays['n']);
  } else if (operation === 'identity') {
    return np.identity(arrays['n']);
  } else if (operation === 'copy') {
    return np.copy(arrays['a']);
  } else if (operation === 'zeros_like') {
    return np.zeros_like(arrays['a']);
  } else if (operation === 'ones_like') {
    return np.ones_like(arrays['a']);
  } else if (operation === 'empty_like') {
    return np.empty_like(arrays['a']);
  } else if (operation === 'full_like') {
    return np.full_like(arrays['a'], 7);
  }

  // Arithmetic
  else if (operation === 'add') {
    return arrays['a'].add(arrays['b']);
  } else if (operation === 'subtract') {
    return arrays['a'].subtract(arrays['b']);
  } else if (operation === 'multiply') {
    return arrays['a'].multiply(arrays['b']);
  } else if (operation === 'divide') {
    return arrays['a'].divide(arrays['b']);
  } else if (operation === 'mod') {
    return arrays['a'].mod(arrays['b']);
  } else if (operation === 'floor_divide') {
    return arrays['a'].floor_divide(arrays['b']);
  } else if (operation === 'reciprocal') {
    return arrays['a'].reciprocal();
  } else if (operation === 'positive') {
    return arrays['a'].positive();
  }

  // Mathematical operations
  else if (operation === 'sqrt') {
    return arrays['a'].sqrt();
  } else if (operation === 'power') {
    return arrays['a'].power(arrays['b']);
  } else if (operation === 'absolute') {
    return arrays['a'].absolute();
  } else if (operation === 'negative') {
    return arrays['a'].negative();
  } else if (operation === 'sign') {
    return arrays['a'].sign();
  }

  // Linear algebra
  else if (operation === 'dot') {
    return arrays['a'].dot(arrays['b']);
  } else if (operation === 'inner') {
    return arrays['a'].inner(arrays['b']);
  } else if (operation === 'outer') {
    return arrays['a'].outer(arrays['b']);
  } else if (operation === 'tensordot') {
    const axes = arrays['axes'] ?? 2;
    return arrays['a'].tensordot(arrays['b'], axes);
  } else if (operation === 'matmul') {
    return arrays['a'].matmul(arrays['b']);
  } else if (operation === 'trace') {
    return arrays['a'].trace();
  } else if (operation === 'transpose') {
    return arrays['a'].transpose();
  }

  // Reductions
  else if (operation === 'sum') {
    const axis = arrays['axis'];
    return arrays['a'].sum(axis);
  } else if (operation === 'mean') {
    const axis = arrays['axis'];
    return arrays['a'].mean(axis);
  } else if (operation === 'max') {
    const axis = arrays['axis'];
    return arrays['a'].max(axis);
  } else if (operation === 'min') {
    const axis = arrays['axis'];
    return arrays['a'].min(axis);
  } else if (operation === 'prod') {
    const axis = arrays['axis'];
    return arrays['a'].prod(axis);
  } else if (operation === 'argmin') {
    const axis = arrays['axis'];
    return arrays['a'].argmin(axis);
  } else if (operation === 'argmax') {
    const axis = arrays['axis'];
    return arrays['a'].argmax(axis);
  } else if (operation === 'var') {
    const axis = arrays['axis'];
    return arrays['a'].var(axis);
  } else if (operation === 'std') {
    const axis = arrays['axis'];
    return arrays['a'].std(axis);
  } else if (operation === 'all') {
    const axis = arrays['axis'];
    return arrays['a'].all(axis);
  } else if (operation === 'any') {
    const axis = arrays['axis'];
    return arrays['a'].any(axis);
  }

  // Reshape
  else if (operation === 'reshape') {
    return arrays['a'].reshape(...arrays['new_shape']);
  } else if (operation === 'flatten') {
    return arrays['a'].flatten();
  } else if (operation === 'ravel') {
    return arrays['a'].ravel();
  } else if (operation === 'squeeze') {
    return arrays['a'].squeeze();
  }

  // Slicing
  else if (operation === 'slice') {
    return arrays['a'].slice('0:100', '0:100');
  }

<<<<<<< HEAD
  // Array manipulation
  else if (operation === 'swapaxes') {
    return arrays['a'].swapaxes(0, 1);
  } else if (operation === 'concatenate') {
    return np.concatenate([arrays['a'], arrays['b']], 0);
  } else if (operation === 'stack') {
    return np.stack([arrays['a'], arrays['b']], 0);
  } else if (operation === 'vstack') {
    return np.vstack([arrays['a'], arrays['b']]);
  } else if (operation === 'hstack') {
    return np.hstack([arrays['a'], arrays['b']]);
  } else if (operation === 'tile') {
    return np.tile(arrays['a'], [2, 2]);
  } else if (operation === 'repeat') {
    return arrays['a'].repeat(2);
  }

  // Advanced
  else if (operation === 'broadcast_to') {
    return np.broadcast_to(arrays['a'], arrays['target_shape']);
  } else if (operation === 'take') {
    return arrays['a'].take(arrays['indices']);
=======
  // IO operations
  else if (operation === 'serializeNpy') {
    return serializeNpy(arrays['a']);
  } else if (operation === 'parseNpy') {
    // arrays['_npyBytes'] is pre-serialized in setupArrays
    return parseNpy(arrays['_npyBytes']);
  } else if (operation === 'serializeNpzSync') {
    // arrays['_npzArrays'] contains the object {a, b} for serialization
    return serializeNpzSync(arrays['_npzArrays']);
  } else if (operation === 'parseNpzSync') {
    // arrays['_npzBytes'] is pre-serialized in setupArrays
    return parseNpzSync(arrays['_npzBytes']);
>>>>>>> 64c29c0e
  }

  throw new Error(`Unknown operation: ${operation}`);
}

/**
 * Auto-calibrate: Determine how many operations to run per sample
 * to achieve the target minimum sample time
 */
function calibrateOpsPerSample(
  operation: string,
  arrays: Record<string, any>,
  targetTimeMs: number = MIN_SAMPLE_TIME_MS
): number {
  let opsPerSample = 1;
  let calibrationRuns = 0;
  const maxCalibrationRuns = 10;

  while (calibrationRuns < maxCalibrationRuns) {
    const start = performance.now();

    // Run operations in batch
    for (let i = 0; i < opsPerSample; i++) {
      const result = executeOperation(operation, arrays);
      void result; // Prevent optimization
    }

    const elapsed = performance.now() - start;

    // If we hit the target time, we're done
    if (elapsed >= targetTimeMs) {
      break;
    }

    // If operation is very fast, increase ops exponentially
    if (elapsed < targetTimeMs / 10) {
      opsPerSample *= 10;
    } else if (elapsed < targetTimeMs / 2) {
      opsPerSample *= 2;
    } else {
      // Close enough, calculate exact number needed
      const targetOps = Math.ceil((opsPerSample * targetTimeMs) / elapsed);
      opsPerSample = Math.max(targetOps, opsPerSample + 1);
      break;
    }

    calibrationRuns++;
  }

  // Cap at reasonable maximum to prevent too-long samples
  const maxOpsPerSample = 100000;
  return Math.min(opsPerSample, maxOpsPerSample);
}

export async function runBenchmark(spec: BenchmarkCase): Promise<BenchmarkTiming> {
  const { name, operation, setup, warmup } = spec;

  // Setup arrays (pass operation for IO benchmarks that need pre-serialized data)
  const arrays = setupArrays(setup, operation);

  // Warmup phase - run several times to stabilize JIT
  for (let i = 0; i < warmup; i++) {
    executeOperation(operation, arrays);
  }

  // Calibration phase - determine ops per sample
  const opsPerSample = calibrateOpsPerSample(operation, arrays);

  // Benchmark phase - collect samples
  const sampleTimes: number[] = [];
  let totalOps = 0;

  for (let sample = 0; sample < TARGET_SAMPLES; sample++) {
    const start = performance.now();

    // Run batch of operations
    for (let i = 0; i < opsPerSample; i++) {
      const result = executeOperation(operation, arrays);
      void result; // Prevent optimization
    }

    const elapsed = performance.now() - start;
    const timePerOp = elapsed / opsPerSample;
    sampleTimes.push(timePerOp);
    totalOps += opsPerSample;
  }

  // Calculate statistics
  const meanMs = mean(sampleTimes);
  const medianMs = median(sampleTimes);
  const minMs = Math.min(...sampleTimes);
  const maxMs = Math.max(...sampleTimes);
  const stdMs = std(sampleTimes);
  const opsPerSec = 1000 / meanMs;

  return {
    name,
    mean_ms: meanMs,
    median_ms: medianMs,
    min_ms: minMs,
    max_ms: maxMs,
    std_ms: stdMs,
    ops_per_sec: opsPerSec,
    total_ops: totalOps,
    total_samples: TARGET_SAMPLES,
  };
}

export async function runBenchmarks(specs: BenchmarkCase[]): Promise<BenchmarkTiming[]> {
  const results: BenchmarkTiming[] = [];

  console.error(`Node ${process.version}`);
  console.error(`Running ${specs.length} benchmarks with auto-calibration...`);
  console.error(
    `Target: ${MIN_SAMPLE_TIME_MS}ms per sample, ${TARGET_SAMPLES} samples per benchmark\n`
  );

  for (let i = 0; i < specs.length; i++) {
    const spec = specs[i]!;
    const result = await runBenchmark(spec);
    results.push(result);

    console.error(
      `  [${i + 1}/${specs.length}] ${spec.name.padEnd(40)} ${result.mean_ms.toFixed(3).padStart(8)}ms  ${Math.round(result.ops_per_sec).toLocaleString().padStart(12)} ops/sec`
    );
  }

  return results;
}<|MERGE_RESOLUTION|>--- conflicted
+++ resolved
@@ -247,7 +247,6 @@
     return arrays['a'].slice('0:100', '0:100');
   }
 
-<<<<<<< HEAD
   // Array manipulation
   else if (operation === 'swapaxes') {
     return arrays['a'].swapaxes(0, 1);
@@ -270,7 +269,7 @@
     return np.broadcast_to(arrays['a'], arrays['target_shape']);
   } else if (operation === 'take') {
     return arrays['a'].take(arrays['indices']);
-=======
+
   // IO operations
   else if (operation === 'serializeNpy') {
     return serializeNpy(arrays['a']);
@@ -283,7 +282,6 @@
   } else if (operation === 'parseNpzSync') {
     // arrays['_npzBytes'] is pre-serialized in setupArrays
     return parseNpzSync(arrays['_npzBytes']);
->>>>>>> 64c29c0e
   }
 
   throw new Error(`Unknown operation: ${operation}`);

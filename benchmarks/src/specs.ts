--- conflicted
+++ resolved
@@ -1169,7 +1169,6 @@
       warmup,
     });
 
-<<<<<<< HEAD
     // New array creation benchmarks
     specs.push({
       name: `diag [${sizes.medium[0]}]`,
@@ -1255,7 +1254,11 @@
       operation: 'pad',
       setup: {
         a: { shape: sizes.medium, fill: 'arange' },
-=======
+      },
+      iterations,
+      warmup,
+    });
+
     // einsum - matrix multiplication
     const einsumSize = [50, 50] as [number, number];
     specs.push({
@@ -1266,7 +1269,6 @@
         subscripts: { shape: [], value: 'ij,jk->ik' },
         a: { shape: einsumSize, fill: 'arange' },
         b: { shape: einsumSize, fill: 'ones' },
->>>>>>> 47eb4e6e
       },
       iterations,
       warmup,

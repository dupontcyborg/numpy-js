--- conflicted
+++ resolved
@@ -172,39 +172,22 @@
     <p class="subtitle">Performance comparison of numpy-ts against Python NumPy</p>
 
     <div class="meta">
-<<<<<<< HEAD
-      <div><strong>Timestamp:</strong> 11/29/2025, 10:11:17 PM</div>
-      <div><strong>Node:</strong> v22.21.1</div>
-      <div><strong>Python:</strong> 3.11.14</div>
-      <div><strong>NumPy:</strong> 2.3.5</div>
-      <div><strong>numpy-ts:</strong> 0.4.0</div>
-      <div><strong>Total Benchmarks:</strong> 65</div>
-=======
       <div><strong>Timestamp:</strong> 12/1/2025, 11:40:48 AM</div>
       <div><strong>Node:</strong> v22.11.0</div>
       <div><strong>Python:</strong> 3.13.0</div>
       <div><strong>NumPy:</strong> 2.3.3</div>
       <div><strong>numpy-ts:</strong> 0.4.0</div>
       <div><strong>Total Benchmarks:</strong> 72</div>
->>>>>>> d554d689
     </div>
 
     <div class="summary-grid">
       <div class="summary-card">
         <h3>Average Slowdown</h3>
-<<<<<<< HEAD
-        <div class="value">19.71x</div>
-      </div>
-      <div class="summary-card">
-        <h3>Median Slowdown</h3>
-        <div class="value">4.79x</div>
-=======
         <div class="value">17.25x</div>
       </div>
       <div class="summary-card">
         <h3>Median Slowdown</h3>
         <div class="value">2.29x</div>
->>>>>>> d554d689
       </div>
       <div class="summary-card best">
         <h3>Best Case</h3>
@@ -212,11 +195,7 @@
       </div>
       <div class="summary-card worst">
         <h3>Worst Case</h3>
-<<<<<<< HEAD
-        <div class="value">125.43x</div>
-=======
         <div class="value">175.27x</div>
->>>>>>> d554d689
       </div>
     </div>
 
@@ -246,96 +225,6 @@
         <tbody>
           <tr>
             <td>zeros [1000]</td>
-<<<<<<< HEAD
-            <td>2.45M</td>
-            <td>118.7K</td>
-            <td>8.42μs</td>
-            <td><span class="ratio bad">20.61x</span></td>
-          </tr>
-          <tr>
-            <td>zeros [100x100]</td>
-            <td>629.5K</td>
-            <td>71.5K</td>
-            <td>14.00μs</td>
-            <td><span class="ratio bad">8.81x</span></td>
-          </tr>
-          <tr>
-            <td>ones [100x100]</td>
-            <td>305.8K</td>
-            <td>80.9K</td>
-            <td>12.36μs</td>
-            <td><span class="ratio ok">3.78x</span></td>
-          </tr>
-          <tr>
-            <td>arange(1000)</td>
-            <td>967.4K</td>
-            <td>246.8K</td>
-            <td>4.05μs</td>
-            <td><span class="ratio ok">3.92x</span></td>
-          </tr>
-          <tr>
-            <td>linspace(0, 100, 1000)</td>
-            <td>141.3K</td>
-            <td>278.5K</td>
-            <td>3.59μs</td>
-            <td><span class="ratio good">0.51x</span></td>
-          </tr>
-          <tr>
-            <td>logspace(0, 3, 1000)</td>
-            <td>65.0K</td>
-            <td>13.7K</td>
-            <td>72.78μs</td>
-            <td><span class="ratio ok">4.73x</span></td>
-          </tr>
-          <tr>
-            <td>geomspace(1, 1000, 1000)</td>
-            <td>30.6K</td>
-            <td>64.1K</td>
-            <td>15.61μs</td>
-            <td><span class="ratio good">0.48x</span></td>
-          </tr>
-          <tr>
-            <td>eye(100)</td>
-            <td>288.0K</td>
-            <td>144.3K</td>
-            <td>6.93μs</td>
-            <td><span class="ratio good">2.00x</span></td>
-          </tr>
-          <tr>
-            <td>identity(100)</td>
-            <td>251.0K</td>
-            <td>118.0K</td>
-            <td>8.47μs</td>
-            <td><span class="ratio ok">2.13x</span></td>
-          </tr>
-          <tr>
-            <td>empty [100x100]</td>
-            <td>3.12M</td>
-            <td>133.8K</td>
-            <td>7.47μs</td>
-            <td><span class="ratio bad">23.34x</span></td>
-          </tr>
-          <tr>
-            <td>full [100x100]</td>
-            <td>338.2K</td>
-            <td>174.7K</td>
-            <td>5.72μs</td>
-            <td><span class="ratio good">1.94x</span></td>
-          </tr>
-          <tr>
-            <td>copy [100x100]</td>
-            <td>281.6K</td>
-            <td>87.3K</td>
-            <td>11.46μs</td>
-            <td><span class="ratio ok">3.23x</span></td>
-          </tr>
-          <tr>
-            <td>zeros_like [100x100]</td>
-            <td>287.4K</td>
-            <td>96.0K</td>
-            <td>10.42μs</td>
-            <td><span class="ratio ok">2.99x</span></td>
-=======
             <td>4.35M</td>
             <td>2.68M</td>
             <td>0.37μs</td>
@@ -424,7 +313,6 @@
             <td>840.9K</td>
             <td>1.19μs</td>
             <td><span class="ratio good">0.92x</span></td>
->>>>>>> d554d689
           </tr>
         </tbody>
       </table>
@@ -444,54 +332,6 @@
         <tbody>
           <tr>
             <td>add [100x100] + scalar</td>
-<<<<<<< HEAD
-            <td>302.3K</td>
-            <td>2.4K</td>
-            <td>414.92μs</td>
-            <td><span class="ratio bad">125.43x</span></td>
-          </tr>
-          <tr>
-            <td>add [100x100] + [100x100]</td>
-            <td>200.0K</td>
-            <td>35.6K</td>
-            <td>28.05μs</td>
-            <td><span class="ratio bad">5.61x</span></td>
-          </tr>
-          <tr>
-            <td>multiply [100x100] * scalar</td>
-            <td>297.5K</td>
-            <td>2.4K</td>
-            <td>412.57μs</td>
-            <td><span class="ratio bad">122.73x</span></td>
-          </tr>
-          <tr>
-            <td>multiply [100x100] * [100x100]</td>
-            <td>205.3K</td>
-            <td>31.4K</td>
-            <td>31.88μs</td>
-            <td><span class="ratio bad">6.55x</span></td>
-          </tr>
-          <tr>
-            <td>mod [100x100] % scalar</td>
-            <td>9.4K</td>
-            <td>2.2K</td>
-            <td>453.31μs</td>
-            <td><span class="ratio ok">4.28x</span></td>
-          </tr>
-          <tr>
-            <td>floor_divide [100x100] // scalar</td>
-            <td>7.0K</td>
-            <td>2.0K</td>
-            <td>502.28μs</td>
-            <td><span class="ratio ok">3.52x</span></td>
-          </tr>
-          <tr>
-            <td>reciprocal [100x100]</td>
-            <td>146.7K</td>
-            <td>35.1K</td>
-            <td>28.50μs</td>
-            <td><span class="ratio ok">4.18x</span></td>
-=======
             <td>732.5K</td>
             <td>6.4K</td>
             <td>156.85μs</td>
@@ -538,7 +378,6 @@
             <td>77.7K</td>
             <td>12.87μs</td>
             <td><span class="ratio bad">8.18x</span></td>
->>>>>>> d554d689
           </tr>
         </tbody>
       </table>
@@ -558,54 +397,6 @@
         <tbody>
           <tr>
             <td>sqrt [100x100]</td>
-<<<<<<< HEAD
-            <td>127.0K</td>
-            <td>10.1K</td>
-            <td>99.17μs</td>
-            <td><span class="ratio bad">12.59x</span></td>
-          </tr>
-          <tr>
-            <td>power [100x100] ** 2</td>
-            <td>145.7K</td>
-            <td>1.8K</td>
-            <td>560.34μs</td>
-            <td><span class="ratio bad">81.65x</span></td>
-          </tr>
-          <tr>
-            <td>absolute [100x100]</td>
-            <td>310.4K</td>
-            <td>38.5K</td>
-            <td>25.98μs</td>
-            <td><span class="ratio bad">8.06x</span></td>
-          </tr>
-          <tr>
-            <td>negative [100x100]</td>
-            <td>266.0K</td>
-            <td>36.9K</td>
-            <td>27.09μs</td>
-            <td><span class="ratio bad">7.20x</span></td>
-          </tr>
-          <tr>
-            <td>sign [100x100]</td>
-            <td>95.0K</td>
-            <td>26.0K</td>
-            <td>38.48μs</td>
-            <td><span class="ratio ok">3.66x</span></td>
-          </tr>
-          <tr>
-            <td>sin [100x100]</td>
-            <td>10.7K</td>
-            <td>3.8K</td>
-            <td>265.29μs</td>
-            <td><span class="ratio ok">2.84x</span></td>
-          </tr>
-          <tr>
-            <td>cos [100x100]</td>
-            <td>10.1K</td>
-            <td>3.8K</td>
-            <td>266.57μs</td>
-            <td><span class="ratio ok">2.68x</span></td>
-=======
             <td>372.9K</td>
             <td>78.2K</td>
             <td>12.79μs</td>
@@ -638,7 +429,6 @@
             <td>79.0K</td>
             <td>12.66μs</td>
             <td><span class="ratio ok">2.67x</span></td>
->>>>>>> d554d689
           </tr>
           <tr>
             <td>tan [100x100]</td>
@@ -700,39 +490,6 @@
         <tbody>
           <tr>
             <td>dot 1D · 1D [1000]</td>
-<<<<<<< HEAD
-            <td>768.3K</td>
-            <td>116.9K</td>
-            <td>8.55μs</td>
-            <td><span class="ratio bad">6.57x</span></td>
-          </tr>
-          <tr>
-            <td>dot 2D · 1D [100x100] · [100]</td>
-            <td>455.8K</td>
-            <td>10.6K</td>
-            <td>94.09μs</td>
-            <td><span class="ratio bad">42.88x</span></td>
-          </tr>
-          <tr>
-            <td>dot 2D · 2D [100x100] · [100x100]</td>
-            <td>24.8K</td>
-            <td>561</td>
-            <td>1.782ms</td>
-            <td><span class="ratio bad">44.19x</span></td>
-          </tr>
-          <tr>
-            <td>matmul [100x100] @ [100x100]</td>
-            <td>23.9K</td>
-            <td>285</td>
-            <td>3.511ms</td>
-            <td><span class="ratio bad">83.88x</span></td>
-          </tr>
-          <tr>
-            <td>trace [100x100]</td>
-            <td>426.2K</td>
-            <td>1.50M</td>
-            <td>0.67μs</td>
-=======
             <td>1.38M</td>
             <td>366.6K</td>
             <td>2.73μs</td>
@@ -764,45 +521,10 @@
             <td>1.12M</td>
             <td>4.01M</td>
             <td>0.25μs</td>
->>>>>>> d554d689
             <td><span class="ratio good">0.28x</span></td>
           </tr>
           <tr>
             <td>inner 1D · 1D [1000]</td>
-<<<<<<< HEAD
-            <td>688.8K</td>
-            <td>123.5K</td>
-            <td>8.10μs</td>
-            <td><span class="ratio bad">5.58x</span></td>
-          </tr>
-          <tr>
-            <td>inner 2D · 2D [100x100]</td>
-            <td>19.7K</td>
-            <td>291</td>
-            <td>3.440ms</td>
-            <td><span class="ratio bad">67.68x</span></td>
-          </tr>
-          <tr>
-            <td>outer [1000] x [1000]</td>
-            <td>790</td>
-            <td>59</td>
-            <td>16.986ms</td>
-            <td><span class="ratio bad">13.42x</span></td>
-          </tr>
-          <tr>
-            <td>trace [100x100]</td>
-            <td>429.7K</td>
-            <td>1.61M</td>
-            <td>0.62μs</td>
-            <td><span class="ratio good">0.27x</span></td>
-          </tr>
-          <tr>
-            <td>transpose [100x100]</td>
-            <td>1.85M</td>
-            <td>2.59M</td>
-            <td>0.39μs</td>
-            <td><span class="ratio good">0.71x</span></td>
-=======
             <td>1.27M</td>
             <td>357.7K</td>
             <td>2.80μs</td>
@@ -835,7 +557,6 @@
             <td>7.23M</td>
             <td>0.14μs</td>
             <td><span class="ratio good">0.58x</span></td>
->>>>>>> d554d689
           </tr>
         </tbody>
       </table>
@@ -855,32 +576,38 @@
         <tbody>
           <tr>
             <td>sum [100x100]</td>
-<<<<<<< HEAD
-            <td>235.5K</td>
-            <td>80.4K</td>
-            <td>12.43μs</td>
-            <td><span class="ratio ok">2.93x</span></td>
+            <td>536.6K</td>
+            <td>157.9K</td>
+            <td>6.33μs</td>
+            <td><span class="ratio ok">3.40x</span></td>
           </tr>
           <tr>
             <td>sum [100x100] axis=0</td>
-            <td>179.9K</td>
-            <td>1.7K</td>
-            <td>578.67μs</td>
-            <td><span class="ratio bad">104.12x</span></td>
+            <td>395.0K</td>
+            <td>4.5K</td>
+            <td>220.53μs</td>
+            <td><span class="ratio bad">87.11x</span></td>
           </tr>
           <tr>
             <td>mean [100x100]</td>
-            <td>154.7K</td>
-            <td>82.1K</td>
-            <td>12.18μs</td>
-            <td><span class="ratio good">1.88x</span></td>
+            <td>384.1K</td>
+            <td>161.8K</td>
+            <td>6.18μs</td>
+            <td><span class="ratio ok">2.37x</span></td>
           </tr>
           <tr>
             <td>max [100x100]</td>
-            <td>290.5K</td>
-            <td>70.7K</td>
-            <td>14.15μs</td>
-            <td><span class="ratio ok">4.11x</span></td>
+            <td>803.2K</td>
+            <td>136.2K</td>
+            <td>7.34μs</td>
+            <td><span class="ratio bad">5.90x</span></td>
+          </tr>
+          <tr>
+            <td>min [100x100]</td>
+            <td>778.1K</td>
+            <td>186.8K</td>
+            <td>5.35μs</td>
+            <td><span class="ratio ok">4.17x</span></td>
           </tr>
           <tr>
             <td>min [100x100]</td>
@@ -891,66 +618,6 @@
           </tr>
           <tr>
             <td>prod [100x100]</td>
-            <td>72.3K</td>
-            <td>82.1K</td>
-            <td>12.17μs</td>
-            <td><span class="ratio good">0.88x</span></td>
-          </tr>
-          <tr>
-            <td>argmin [100x100]</td>
-            <td>405.2K</td>
-            <td>84.5K</td>
-            <td>11.83μs</td>
-            <td><span class="ratio ok">4.79x</span></td>
-          </tr>
-          <tr>
-            <td>argmax [100x100]</td>
-            <td>402.9K</td>
-            <td>54.0K</td>
-            <td>18.51μs</td>
-            <td><span class="ratio bad">7.46x</span></td>
-          </tr>
-          <tr>
-            <td>var [100x100]</td>
-            <td>50.5K</td>
-            <td>40.1K</td>
-            <td>24.96μs</td>
-=======
-            <td>536.6K</td>
-            <td>157.9K</td>
-            <td>6.33μs</td>
-            <td><span class="ratio ok">3.40x</span></td>
-          </tr>
-          <tr>
-            <td>sum [100x100] axis=0</td>
-            <td>395.0K</td>
-            <td>4.5K</td>
-            <td>220.53μs</td>
-            <td><span class="ratio bad">87.11x</span></td>
-          </tr>
-          <tr>
-            <td>mean [100x100]</td>
-            <td>384.1K</td>
-            <td>161.8K</td>
-            <td>6.18μs</td>
-            <td><span class="ratio ok">2.37x</span></td>
-          </tr>
-          <tr>
-            <td>max [100x100]</td>
-            <td>803.2K</td>
-            <td>136.2K</td>
-            <td>7.34μs</td>
-            <td><span class="ratio bad">5.90x</span></td>
-          </tr>
-          <tr>
-            <td>min [100x100]</td>
-            <td>778.1K</td>
-            <td>186.8K</td>
-            <td>5.35μs</td>
-            <td><span class="ratio ok">4.17x</span></td>
-          </tr>
-          <tr>
-            <td>prod [100x100]</td>
             <td>109.0K</td>
             <td>120.1K</td>
             <td>8.33μs</td>
@@ -975,31 +642,10 @@
             <td>100.7K</td>
             <td>79.9K</td>
             <td>12.52μs</td>
->>>>>>> d554d689
             <td><span class="ratio good">1.26x</span></td>
           </tr>
           <tr>
             <td>std [100x100]</td>
-<<<<<<< HEAD
-            <td>49.5K</td>
-            <td>40.2K</td>
-            <td>24.90μs</td>
-            <td><span class="ratio good">1.23x</span></td>
-          </tr>
-          <tr>
-            <td>all [100x100]</td>
-            <td>199.2K</td>
-            <td>107.4K</td>
-            <td>9.32μs</td>
-            <td><span class="ratio good">1.86x</span></td>
-          </tr>
-          <tr>
-            <td>any [100x100]</td>
-            <td>188.9K</td>
-            <td>108.8K</td>
-            <td>9.19μs</td>
-            <td><span class="ratio good">1.74x</span></td>
-=======
             <td>98.7K</td>
             <td>79.3K</td>
             <td>12.61μs</td>
@@ -1018,7 +664,6 @@
             <td>184.7K</td>
             <td>5.41μs</td>
             <td><span class="ratio good">1.56x</span></td>
->>>>>>> d554d689
           </tr>
         </tbody>
       </table>
@@ -1038,26 +683,6 @@
         <tbody>
           <tr>
             <td>reshape [100x100] -> [100x100] (contiguous)</td>
-<<<<<<< HEAD
-            <td>1.34M</td>
-            <td>13.23M</td>
-            <td>0.08μs</td>
-            <td><span class="ratio good">0.10x</span></td>
-          </tr>
-          <tr>
-            <td>flatten [100x100]</td>
-            <td>321.2K</td>
-            <td>3.8K</td>
-            <td>259.87μs</td>
-            <td><span class="ratio bad">83.48x</span></td>
-          </tr>
-          <tr>
-            <td>ravel [100x100]</td>
-            <td>1.48M</td>
-            <td>19.25M</td>
-            <td>0.05μs</td>
-            <td><span class="ratio good">0.08x</span></td>
-=======
             <td>3.23M</td>
             <td>34.57M</td>
             <td>0.03μs</td>
@@ -1076,7 +701,6 @@
             <td>59.43M</td>
             <td>0.02μs</td>
             <td><span class="ratio good">0.05x</span></td>
->>>>>>> d554d689
           </tr>
         </tbody>
       </table>
@@ -1233,54 +857,6 @@
         <tbody>
           <tr>
             <td>zeros [100x100] (int64)</td>
-<<<<<<< HEAD
-            <td>622.8K</td>
-            <td>141.1K</td>
-            <td>7.09μs</td>
-            <td><span class="ratio ok">4.41x</span></td>
-          </tr>
-          <tr>
-            <td>add [100x100] + [100x100] (int64)</td>
-            <td>257.8K</td>
-            <td>41.3K</td>
-            <td>24.24μs</td>
-            <td><span class="ratio bad">6.25x</span></td>
-          </tr>
-          <tr>
-            <td>multiply [100x100] * scalar (int64)</td>
-            <td>266.3K</td>
-            <td>2.5K</td>
-            <td>398.58μs</td>
-            <td><span class="ratio bad">106.14x</span></td>
-          </tr>
-          <tr>
-            <td>absolute [100x100] (int64)</td>
-            <td>336.2K</td>
-            <td>8.3K</td>
-            <td>121.10μs</td>
-            <td><span class="ratio bad">40.71x</span></td>
-          </tr>
-          <tr>
-            <td>sum [100x100] (int64)</td>
-            <td>305.9K</td>
-            <td>17.3K</td>
-            <td>57.71μs</td>
-            <td><span class="ratio bad">17.66x</span></td>
-          </tr>
-          <tr>
-            <td>max [100x100] (int64)</td>
-            <td>285.2K</td>
-            <td>5.7K</td>
-            <td>176.81μs</td>
-            <td><span class="ratio bad">50.42x</span></td>
-          </tr>
-          <tr>
-            <td>add [100x100] + [100x100] (uint64)</td>
-            <td>220.0K</td>
-            <td>7.1K</td>
-            <td>141.33μs</td>
-            <td><span class="ratio bad">31.09x</span></td>
-=======
             <td>1.50M</td>
             <td>748.7K</td>
             <td>1.34μs</td>
@@ -1327,7 +903,6 @@
             <td>22.8K</td>
             <td>43.86μs</td>
             <td><span class="ratio bad">20.87x</span></td>
->>>>>>> d554d689
           </tr>
         </tbody>
       </table>
@@ -1347,11 +922,7 @@
         labels: ["creation","arithmetic","math","linalg","reductions","reshape","manipulation","io","bigint"],
         datasets: [{
           label: 'Average Slowdown (x times slower than NumPy)',
-<<<<<<< HEAD
-          data: [6.0354648177370045,38.90045189524432,14.478841020326383,26.546569643871784,11.359954215003546,27.88550044253819,36.6697343048687],
-=======
           data: [1.846432154089745,34.38567083283687,10.4849161477261,43.54544342188463,9.30988130159957,0.5763555992755486,14.221088610469218,1.7419031125112887,33.886154844590095],
->>>>>>> d554d689
           backgroundColor: 'rgba(102, 126, 234, 0.8)',
           borderColor: 'rgba(102, 126, 234, 1)',
           borderWidth: 2
@@ -1380,19 +951,11 @@
     new Chart(document.getElementById('detailedChart'), {
       type: 'bar',
       data: {
-<<<<<<< HEAD
-        labels: ["zeros [1000]","zeros [100x100]","ones [100x100]","arange(1000)","linspace(0, 100, 1000)","logspace(0, 3, 1000)","geomspace(1, 1000, 1000)","eye(100)","identity(100)","empty [100x100]","full [100x100]","copy [100x100]","zeros_like [100x100]","add [100x100] + scalar","add [100x100] + [100x100]","multiply [100x100] * scalar","multiply [100x100] * [100x100]","mod [100x100] % scalar","floor_divide [100x100] // scalar","reciprocal [100x100]","sqrt [100x100]","power [100x100] ** 2","absolute [100x100]","negative [100x100]","sign [100x100]","sin [100x100]","cos [100x100]","tan [100x100]","arctan2 [100x100]","hypot [100x100]","sinh [100x100]","cosh [100x100]","tanh [100x100]","dot 1D · 1D [1000]","dot 2D · 1D [100x100] · [100]","dot 2D · 2D [100x100] · [100x100]","matmul [100x100] @ [100x100]","trace [100x100]","inner 1D · 1D [1000]","inner 2D · 2D [100x100]","outer [1000] x [1000]","trace [100x100]","transpose [100x100]","sum [100x100]","sum [100x100] axis=0","mean [100x100]","max [100x100]","min [100x100]","prod [100x100]","argmin [100x100]","argmax [100x100]","var [100x100]","std [100x100]","all [100x100]","any [100x100]","reshape [100x100] -> [100x100] (contiguous)","flatten [100x100]","ravel [100x100]","zeros [100x100] (int64)","add [100x100] + [100x100] (int64)","multiply [100x100] * scalar (int64)","absolute [100x100] (int64)","sum [100x100] (int64)","max [100x100] (int64)","add [100x100] + [100x100] (uint64)"],
-        datasets: [{
-          label: 'Slowdown Ratio (x times slower)',
-          data: [20.61390025242634,8.809817584341408,3.778772763640057,3.919711699526393,0.5072806119860481,4.731019141019793,0.4777366160239149,1.9958427242024517,2.1268374269265906,23.344192492659555,1.9355496978548974,3.2254416662236967,2.994939953749899,125.43436816029443,5.611279543660153,122.7320299566987,6.545436386190023,4.282557623369798,3.51683194077972,4.180659655717418,12.590970738143477,81.64687899880613,8.064752701260014,7.2047081960713655,3.655327823770596,2.835926615820272,2.6847855795638527,18.18482880910189,7.482643607051401,4.459651646884053,22.086168088476914,10.41250147807626,6.915788981216768,6.570463976150279,42.88421838276339,44.18869611192825,83.87943322423875,0.2837703000972986,5.577165719656156,67.67748408351767,13.424804614643152,0.2662737399298516,0.7133862857930268,2.9274284188324846,104.1235718831985,1.8834571948818437,4.110259458420921,4.05749801201647,0.8803567386589971,4.793522133024664,7.4579576108932635,1.2609457277212008,1.2331322036503396,1.8552857807396208,1.7360354180042121,0.10112922320307903,83.47837377837509,0.07699832603641017,4.414960069208134,6.249277545368915,106.14204933237762,40.71226607591069,17.655831808923395,50.420412816550254,31.093342485741836],
-          backgroundColor: ["rgba(235, 77, 75, 0.8)","rgba(235, 77, 75, 0.8)","rgba(255, 195, 18, 0.8)","rgba(255, 195, 18, 0.8)","rgba(46, 213, 115, 0.8)","rgba(255, 195, 18, 0.8)","rgba(46, 213, 115, 0.8)","rgba(46, 213, 115, 0.8)","rgba(255, 195, 18, 0.8)","rgba(235, 77, 75, 0.8)","rgba(46, 213, 115, 0.8)","rgba(255, 195, 18, 0.8)","rgba(255, 195, 18, 0.8)","rgba(235, 77, 75, 0.8)","rgba(235, 77, 75, 0.8)","rgba(235, 77, 75, 0.8)","rgba(235, 77, 75, 0.8)","rgba(255, 195, 18, 0.8)","rgba(255, 195, 18, 0.8)","rgba(255, 195, 18, 0.8)","rgba(235, 77, 75, 0.8)","rgba(235, 77, 75, 0.8)","rgba(235, 77, 75, 0.8)","rgba(235, 77, 75, 0.8)","rgba(255, 195, 18, 0.8)","rgba(255, 195, 18, 0.8)","rgba(255, 195, 18, 0.8)","rgba(235, 77, 75, 0.8)","rgba(235, 77, 75, 0.8)","rgba(255, 195, 18, 0.8)","rgba(235, 77, 75, 0.8)","rgba(235, 77, 75, 0.8)","rgba(235, 77, 75, 0.8)","rgba(235, 77, 75, 0.8)","rgba(235, 77, 75, 0.8)","rgba(235, 77, 75, 0.8)","rgba(235, 77, 75, 0.8)","rgba(46, 213, 115, 0.8)","rgba(235, 77, 75, 0.8)","rgba(235, 77, 75, 0.8)","rgba(235, 77, 75, 0.8)","rgba(46, 213, 115, 0.8)","rgba(46, 213, 115, 0.8)","rgba(255, 195, 18, 0.8)","rgba(235, 77, 75, 0.8)","rgba(46, 213, 115, 0.8)","rgba(255, 195, 18, 0.8)","rgba(255, 195, 18, 0.8)","rgba(46, 213, 115, 0.8)","rgba(255, 195, 18, 0.8)","rgba(235, 77, 75, 0.8)","rgba(46, 213, 115, 0.8)","rgba(46, 213, 115, 0.8)","rgba(46, 213, 115, 0.8)","rgba(46, 213, 115, 0.8)","rgba(46, 213, 115, 0.8)","rgba(235, 77, 75, 0.8)","rgba(46, 213, 115, 0.8)","rgba(255, 195, 18, 0.8)","rgba(235, 77, 75, 0.8)","rgba(235, 77, 75, 0.8)","rgba(235, 77, 75, 0.8)","rgba(235, 77, 75, 0.8)","rgba(235, 77, 75, 0.8)","rgba(235, 77, 75, 0.8)"],
-=======
         labels: ["zeros [1000]","zeros [100x100]","ones [100x100]","arange(1000)","linspace(0, 100, 1000)","logspace(0, 3, 1000)","geomspace(1, 1000, 1000)","eye(100)","identity(100)","empty [100x100]","full [100x100]","copy [100x100]","zeros_like [100x100]","add [100x100] + scalar","add [100x100] + [100x100]","multiply [100x100] * scalar","multiply [100x100] * [100x100]","mod [100x100] % scalar","floor_divide [100x100] // scalar","reciprocal [100x100]","sqrt [100x100]","power [100x100] ** 2","absolute [100x100]","negative [100x100]","sign [100x100]","dot 1D · 1D [1000]","dot 2D · 1D [100x100] · [100]","dot 2D · 2D [100x100] · [100x100]","matmul [100x100] @ [100x100]","trace [100x100]","inner 1D · 1D [1000]","inner 2D · 2D [100x100]","outer [1000] x [1000]","trace [100x100]","transpose [100x100]","sum [100x100]","sum [100x100] axis=0","mean [100x100]","max [100x100]","min [100x100]","prod [100x100]","argmin [100x100]","argmax [100x100]","var [100x100]","std [100x100]","all [100x100]","any [100x100]","reshape [100x100] -> [100x100] (contiguous)","flatten [100x100]","ravel [100x100]","swapaxes [100x100]","concatenate [100x100] + [100x100]","stack [100x100] + [100x100]","vstack [100x100]","hstack [100x100]","tile [100x100] x [2,2]","repeat [100x100] x 2","broadcast_to [100] -> [100x100]","take [100x100] 100 indices","serializeNpy [100x100] float64","serializeNpy [100x100] int32","parseNpy [100x100] float64","parseNpy [100x100] int32","serializeNpzSync {a, b} [100x100]","parseNpzSync {a, b} [100x100]","zeros [100x100] (int64)","add [100x100] + [100x100] (int64)","multiply [100x100] * scalar (int64)","absolute [100x100] (int64)","sum [100x100] (int64)","max [100x100] (int64)","add [100x100] + [100x100] (uint64)"],
         datasets: [{
           label: 'Slowdown Ratio (x times slower)',
           data: [1.624302127269216,1.4872173176366288,1.4320625756689884,2.792535856304035,0.29057969095320163,2.4174983056856387,0.26584579520036955,0.7100667693008764,0.6655726601772365,8.490793385301224,1.1908362821677456,1.711977793724792,0.9243294437767335,114.89662022881114,6.457390439776607,100.32061347625636,6.264147149820972,2.2981376225292496,2.2816539655446384,8.181132947119108,4.7716022077816085,23.242714649651365,10.77937751409821,10.96304308526499,2.6678432818343234,3.7521797628068456,40.33454322578993,104.44936967917221,100.82995571884433,0.2784485184325539,3.5424767690202885,175.27141432366565,6.127428001962901,0.28604869508012637,0.5825695240714077,3.3980329999365924,87.11403881908322,2.373845389203484,5.897121275962967,4.166370938528555,0.9081419244831871,0.8933664081604267,1.41537570061296,1.2602496996771864,1.2456765032996509,1.4870647203092935,1.5592912399372951,0.0933364849768884,1.5819012606762721,0.05382905217348508,0.062470513364616335,1.3455914647633263,1.0379414993038845,1.074506757698793,65.2905335424118,42.15232662395653,16.64020414949043,0.05641357104178746,0.32980937219181305,0.19676754907668773,0.1866448648819213,0.16771155706914584,0.06264456086070097,8.064385716311744,1.7732644268675324,2.005155664604209,3.9817435754928816,122.8488398890597,35.07298304453628,11.937373045088185,40.48501174090602,20.87197695244341],
           backgroundColor: ["rgba(46, 213, 115, 0.8)","rgba(46, 213, 115, 0.8)","rgba(46, 213, 115, 0.8)","rgba(255, 195, 18, 0.8)","rgba(46, 213, 115, 0.8)","rgba(255, 195, 18, 0.8)","rgba(46, 213, 115, 0.8)","rgba(46, 213, 115, 0.8)","rgba(46, 213, 115, 0.8)","rgba(235, 77, 75, 0.8)","rgba(46, 213, 115, 0.8)","rgba(46, 213, 115, 0.8)","rgba(46, 213, 115, 0.8)","rgba(235, 77, 75, 0.8)","rgba(235, 77, 75, 0.8)","rgba(235, 77, 75, 0.8)","rgba(235, 77, 75, 0.8)","rgba(255, 195, 18, 0.8)","rgba(255, 195, 18, 0.8)","rgba(235, 77, 75, 0.8)","rgba(255, 195, 18, 0.8)","rgba(235, 77, 75, 0.8)","rgba(235, 77, 75, 0.8)","rgba(235, 77, 75, 0.8)","rgba(255, 195, 18, 0.8)","rgba(255, 195, 18, 0.8)","rgba(235, 77, 75, 0.8)","rgba(235, 77, 75, 0.8)","rgba(235, 77, 75, 0.8)","rgba(46, 213, 115, 0.8)","rgba(255, 195, 18, 0.8)","rgba(235, 77, 75, 0.8)","rgba(235, 77, 75, 0.8)","rgba(46, 213, 115, 0.8)","rgba(46, 213, 115, 0.8)","rgba(255, 195, 18, 0.8)","rgba(235, 77, 75, 0.8)","rgba(255, 195, 18, 0.8)","rgba(235, 77, 75, 0.8)","rgba(255, 195, 18, 0.8)","rgba(46, 213, 115, 0.8)","rgba(46, 213, 115, 0.8)","rgba(46, 213, 115, 0.8)","rgba(46, 213, 115, 0.8)","rgba(46, 213, 115, 0.8)","rgba(46, 213, 115, 0.8)","rgba(46, 213, 115, 0.8)","rgba(46, 213, 115, 0.8)","rgba(46, 213, 115, 0.8)","rgba(46, 213, 115, 0.8)","rgba(46, 213, 115, 0.8)","rgba(46, 213, 115, 0.8)","rgba(46, 213, 115, 0.8)","rgba(46, 213, 115, 0.8)","rgba(235, 77, 75, 0.8)","rgba(235, 77, 75, 0.8)","rgba(235, 77, 75, 0.8)","rgba(46, 213, 115, 0.8)","rgba(46, 213, 115, 0.8)","rgba(46, 213, 115, 0.8)","rgba(46, 213, 115, 0.8)","rgba(46, 213, 115, 0.8)","rgba(46, 213, 115, 0.8)","rgba(235, 77, 75, 0.8)","rgba(46, 213, 115, 0.8)","rgba(255, 195, 18, 0.8)","rgba(255, 195, 18, 0.8)","rgba(235, 77, 75, 0.8)","rgba(235, 77, 75, 0.8)","rgba(235, 77, 75, 0.8)","rgba(235, 77, 75, 0.8)","rgba(235, 77, 75, 0.8)"],
->>>>>>> d554d689
           borderWidth: 1
         }]
       },

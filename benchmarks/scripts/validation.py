--- conflicted
+++ resolved
@@ -269,29 +269,6 @@
     elif operation == "pad":
         result = np.pad(arrays["a"], 2)
 
-<<<<<<< HEAD
-    # Bitwise operations
-    elif operation == "bitwise_and":
-        result = np.bitwise_and(arrays["a"], arrays["b"])
-    elif operation == "bitwise_or":
-        result = np.bitwise_or(arrays["a"], arrays["b"])
-    elif operation == "bitwise_xor":
-        result = np.bitwise_xor(arrays["a"], arrays["b"])
-    elif operation == "bitwise_not":
-        result = np.bitwise_not(arrays["a"])
-    elif operation == "invert":
-        result = np.invert(arrays["a"])
-    elif operation == "left_shift":
-        shift = arrays.get("b") if "b" in arrays else 2
-        result = np.left_shift(arrays["a"], shift)
-    elif operation == "right_shift":
-        shift = arrays.get("b") if "b" in arrays else 2
-        result = np.right_shift(arrays["a"], shift)
-    elif operation == "packbits":
-        result = np.packbits(arrays["a"].astype(np.uint8))
-    elif operation == "unpackbits":
-        result = np.unpackbits(arrays["a"].astype(np.uint8))
-=======
     # Indexing functions
     elif operation == "take_along_axis":
         result = np.take_along_axis(arrays["a"], arrays["b"].astype(np.intp), axis=0)
@@ -314,7 +291,28 @@
     elif operation == "unravel_index":
         idx = np.unravel_index(arrays["a"].astype(np.intp).ravel(), tuple(arrays["dims"]))
         result = np.stack([np.array(i) for i in idx], axis=0)
->>>>>>> 6f63d54d
+
+    # Bitwise operations
+    elif operation == "bitwise_and":
+        result = np.bitwise_and(arrays["a"], arrays["b"])
+    elif operation == "bitwise_or":
+        result = np.bitwise_or(arrays["a"], arrays["b"])
+    elif operation == "bitwise_xor":
+        result = np.bitwise_xor(arrays["a"], arrays["b"])
+    elif operation == "bitwise_not":
+        result = np.bitwise_not(arrays["a"])
+    elif operation == "invert":
+        result = np.invert(arrays["a"])
+    elif operation == "left_shift":
+        shift = arrays.get("b") if "b" in arrays else 2
+        result = np.left_shift(arrays["a"], shift)
+    elif operation == "right_shift":
+        shift = arrays.get("b") if "b" in arrays else 2
+        result = np.right_shift(arrays["a"], shift)
+    elif operation == "packbits":
+        result = np.packbits(arrays["a"].astype(np.uint8))
+    elif operation == "unpackbits":
+        result = np.unpackbits(arrays["a"].astype(np.uint8))
 
     else:
         raise ValueError(f"Unknown operation: {operation}")

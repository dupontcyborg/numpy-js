#!/usr/bin/env python3
"""
NumPy benchmark script with auto-calibration

Improved benchmarking approach:
- Auto-calibrates to run enough ops to hit minimum measurement time (100ms)
- Runs operations in batches to reduce measurement overhead
- Provides ops/sec for easier interpretation
- Uses multiple samples for statistical robustness
"""

import json
import sys
import time
import traceback
from typing import Any, Dict

import numpy as np

# Benchmark configuration (can be overridden from stdin)
MIN_SAMPLE_TIME_MS = 100  # Minimum time per sample (reduces noise)
TARGET_SAMPLES = 5  # Number of samples to collect for statistics


def setup_arrays(setup: Dict[str, Any], operation: str = None) -> Dict[str, np.ndarray]:
    """Create arrays based on setup specification"""
    import io
    arrays = {}

    for key, spec in setup.items():
        shape = spec["shape"]
        dtype = spec.get("dtype", "float64")
        fill_type = spec.get("fill", "zeros")

        # Handle scalar values (n, axis, new_shape, shape, fill_value, target_shape, dims)
        if key in ["n", "axis", "new_shape", "shape", "fill_value", "target_shape", "dims"]:
            if len(shape) == 1:
                arrays[key] = shape[0]
            else:
                arrays[key] = tuple(shape)
            continue

        # Handle indices array
        if key == "indices":
            arrays[key] = shape
            continue

        # Handle string values (like einsum subscripts)
        if key == "subscripts":
            arrays[key] = spec.get("value")
            continue

        # Check 'value' first to avoid default fill creating zeros
        if "value" in spec:
            arrays[key] = np.full(shape, spec["value"], dtype=dtype)
        elif fill_type == "zeros":
            arrays[key] = np.zeros(shape, dtype=dtype)
        elif fill_type == "ones":
            arrays[key] = np.ones(shape, dtype=dtype)
        elif fill_type == "random":
            arrays[key] = np.random.randn(*shape).astype(dtype)
        elif fill_type == "arange":
            arrays[key] = np.arange(np.prod(shape), dtype=dtype).reshape(shape)

    # Pre-serialize data for parsing benchmarks
    if operation == "parseNpy" and "a" in arrays:
        buffer = io.BytesIO()
        np.save(buffer, arrays["a"])
        arrays["_npyBytes"] = buffer.getvalue()
    elif operation == "serializeNpzSync" and "a" in arrays:
        # Create dict of arrays for NPZ serialization
        npz_arrays = {k: v for k, v in arrays.items() if isinstance(v, np.ndarray)}
        arrays["_npzArrays"] = npz_arrays
    elif operation == "parseNpzSync" and "a" in arrays:
        # Create and pre-serialize NPZ
        npz_arrays = {k: v for k, v in arrays.items() if isinstance(v, np.ndarray)}
        buffer = io.BytesIO()
        np.savez(buffer, **npz_arrays)
        arrays["_npzBytes"] = buffer.getvalue()

    return arrays


def execute_operation(operation: str, arrays: Dict[str, np.ndarray]) -> Any:
    """Execute the benchmark operation"""
    # Array creation
    if operation == "zeros":
        return np.zeros(arrays["shape"])
    elif operation == "ones":
        return np.ones(arrays["shape"])
    elif operation == "empty":
        return np.empty(arrays["shape"])
    elif operation == "full":
        return np.full(arrays["shape"], arrays["fill_value"])
    elif operation == "arange":
        return np.arange(arrays["n"])
    elif operation == "linspace":
        return np.linspace(0, 100, arrays["n"])
    elif operation == "logspace":
        return np.logspace(0, 3, arrays["n"])
    elif operation == "geomspace":
        return np.geomspace(1, 1000, arrays["n"])
    elif operation == "eye":
        return np.eye(arrays["n"])
    elif operation == "identity":
        return np.identity(arrays["n"])
    elif operation == "copy":
        return np.copy(arrays["a"])
    elif operation == "zeros_like":
        return np.zeros_like(arrays["a"])
    elif operation == "ones_like":
        return np.ones_like(arrays["a"])
    elif operation == "empty_like":
        return np.empty_like(arrays["a"])
    elif operation == "full_like":
        return np.full_like(arrays["a"], 7)

    # Arithmetic
    elif operation == "add":
        return arrays["a"] + arrays["b"]
    elif operation == "subtract":
        return arrays["a"] - arrays["b"]
    elif operation == "multiply":
        return arrays["a"] * arrays["b"]
    elif operation == "divide":
        return arrays["a"] / arrays["b"]
    elif operation == "mod":
        return np.mod(arrays["a"], arrays["b"])
    elif operation == "floor_divide":
        return np.floor_divide(arrays["a"], arrays["b"])
    elif operation == "reciprocal":
        return np.reciprocal(arrays["a"])
    elif operation == "positive":
        return np.positive(arrays["a"])
    elif operation == "cbrt":
        return np.cbrt(arrays["a"])
    elif operation == "fabs":
        return np.fabs(arrays["a"])
    elif operation == "divmod":
        q, r = np.divmod(arrays["a"], arrays["b"])
        return q  # Just return quotient for benchmarking

    # Mathematical operations
    elif operation == "sqrt":
        return np.sqrt(arrays["a"])
    elif operation == "power":
        return np.power(arrays["a"], arrays["b"])
    elif operation == "absolute":
        return np.absolute(arrays["a"])
    elif operation == "negative":
        return np.negative(arrays["a"])
    elif operation == "sign":
        return np.sign(arrays["a"])

    # Trigonometric
    elif operation == "sin":
        return np.sin(arrays["a"])
    elif operation == "cos":
        return np.cos(arrays["a"])
    elif operation == "tan":
        return np.tan(arrays["a"])
    elif operation == "arctan2":
        return np.arctan2(arrays["a"], arrays["b"])
    elif operation == "hypot":
        return np.hypot(arrays["a"], arrays["b"])

    # Hyperbolic
    elif operation == "sinh":
        return np.sinh(arrays["a"])
    elif operation == "cosh":
        return np.cosh(arrays["a"])
    elif operation == "tanh":
        return np.tanh(arrays["a"])

    # Linear algebra
    elif operation == "dot":
        return np.dot(arrays["a"], arrays["b"])
    elif operation == "inner":
        return np.inner(arrays["a"], arrays["b"])
    elif operation == "outer":
        return np.outer(arrays["a"], arrays["b"])
    elif operation == "tensordot":
        axes = arrays.get("axes", 2)
        return np.tensordot(arrays["a"], arrays["b"], axes=axes)
    elif operation == "matmul":
        return arrays["a"] @ arrays["b"]
    elif operation == "trace":
        return np.trace(arrays["a"])
    elif operation == "transpose":
        return arrays["a"].T
    elif operation == "diagonal":
        return np.diagonal(arrays["a"])
    elif operation == "kron":
        return np.kron(arrays["a"], arrays["b"])
    elif operation == "einsum":
        return np.einsum(arrays["subscripts"], arrays["a"], arrays["b"])
    elif operation == "deg2rad":
        return np.deg2rad(arrays["a"])
    elif operation == "rad2deg":
        return np.rad2deg(arrays["a"])

    # Reductions
    elif operation == "sum":
        axis = arrays.get("axis")
        return arrays["a"].sum(axis=axis)
    elif operation == "mean":
        axis = arrays.get("axis")
        return arrays["a"].mean(axis=axis)
    elif operation == "max":
        axis = arrays.get("axis")
        return arrays["a"].max(axis=axis)
    elif operation == "min":
        axis = arrays.get("axis")
        return arrays["a"].min(axis=axis)
    elif operation == "prod":
        axis = arrays.get("axis")
        return arrays["a"].prod(axis=axis)
    elif operation == "argmin":
        axis = arrays.get("axis")
        return arrays["a"].argmin(axis=axis)
    elif operation == "argmax":
        axis = arrays.get("axis")
        return arrays["a"].argmax(axis=axis)
    elif operation == "var":
        axis = arrays.get("axis")
        return arrays["a"].var(axis=axis)
    elif operation == "std":
        axis = arrays.get("axis")
        return arrays["a"].std(axis=axis)
    elif operation == "all":
        axis = arrays.get("axis")
        return arrays["a"].all(axis=axis)
    elif operation == "any":
        axis = arrays.get("axis")
        return arrays["a"].any(axis=axis)

    # New reduction functions
    elif operation == "cumsum":
        return arrays["a"].cumsum()
    elif operation == "cumprod":
        return arrays["a"].cumprod()
    elif operation == "ptp":
        return np.ptp(arrays["a"])
    elif operation == "median":
        return np.median(arrays["a"])
    elif operation == "percentile":
        return np.percentile(arrays["a"], 50)
    elif operation == "quantile":
        return np.quantile(arrays["a"], 0.5)
    elif operation == "average":
        return np.average(arrays["a"])
    elif operation == "nansum":
        return np.nansum(arrays["a"])
    elif operation == "nanmean":
        return np.nanmean(arrays["a"])
    elif operation == "nanmin":
        return np.nanmin(arrays["a"])
    elif operation == "nanmax":
        return np.nanmax(arrays["a"])

    # Reshape
    elif operation == "reshape":
        return arrays["a"].reshape(arrays["new_shape"])
    elif operation == "flatten":
        return arrays["a"].flatten()
    elif operation == "ravel":
        return arrays["a"].ravel()
    elif operation == "squeeze":
        return arrays["a"].squeeze()

    # Slicing
    elif operation == "slice":
        return arrays["a"][:100, :100]

    # Array manipulation
    elif operation == "swapaxes":
        return np.swapaxes(arrays["a"], 0, 1)
    elif operation == "concatenate":
        return np.concatenate([arrays["a"], arrays["b"]], axis=0)
    elif operation == "stack":
        return np.stack([arrays["a"], arrays["b"]], axis=0)
    elif operation == "vstack":
        return np.vstack([arrays["a"], arrays["b"]])
    elif operation == "hstack":
        return np.hstack([arrays["a"], arrays["b"]])
    elif operation == "tile":
        return np.tile(arrays["a"], [2, 2])
    elif operation == "repeat":
        return np.repeat(arrays["a"], 2)

    # Advanced
    elif operation == "broadcast_to":
        return np.broadcast_to(arrays["a"], arrays["target_shape"])
    elif operation == "take":
        return np.take(arrays["a"], arrays["indices"])

    # New creation functions
    elif operation == "diag":
        return np.diag(arrays["a"])
    elif operation == "tri":
        return np.tri(arrays["shape"][0], arrays["shape"][1])
    elif operation == "tril":
        return np.tril(arrays["a"])
    elif operation == "triu":
        return np.triu(arrays["a"])

    # New manipulation functions
    elif operation == "flip":
        return np.flip(arrays["a"])
    elif operation == "rot90":
        return np.rot90(arrays["a"])
    elif operation == "roll":
        return np.roll(arrays["a"], 10)
    elif operation == "pad":
        return np.pad(arrays["a"], 2)

<<<<<<< HEAD
    # Bitwise operations
    elif operation == "bitwise_and":
        return np.bitwise_and(arrays["a"], arrays["b"])
    elif operation == "bitwise_or":
        return np.bitwise_or(arrays["a"], arrays["b"])
    elif operation == "bitwise_xor":
        return np.bitwise_xor(arrays["a"], arrays["b"])
    elif operation == "bitwise_not":
        return np.bitwise_not(arrays["a"])
    elif operation == "invert":
        return np.invert(arrays["a"])
    elif operation == "left_shift":
        return np.left_shift(arrays["a"], arrays["b"])
    elif operation == "right_shift":
        return np.right_shift(arrays["a"], arrays["b"])
    elif operation == "packbits":
        return np.packbits(arrays["a"].astype(np.uint8))
    elif operation == "unpackbits":
        return np.unpackbits(arrays["a"].astype(np.uint8))
=======
    # Indexing functions
    elif operation == "take_along_axis":
        return np.take_along_axis(arrays["a"], arrays["b"].astype(np.intp), axis=0)
    elif operation == "compress":
        return np.compress(arrays["b"].astype(bool), arrays["a"], axis=0)
    elif operation == "diag_indices":
        return np.diag_indices(arrays["n"])
    elif operation == "tril_indices":
        return np.tril_indices(arrays["n"])
    elif operation == "triu_indices":
        return np.triu_indices(arrays["n"])
    elif operation == "indices":
        return np.indices(tuple(arrays["shape"]))
    elif operation == "ravel_multi_index":
        return np.ravel_multi_index((arrays["a"].astype(np.intp).ravel(), arrays["b"].astype(np.intp).ravel()), tuple(arrays["dims"]))
    elif operation == "unravel_index":
        return np.unravel_index(arrays["a"].astype(np.intp).ravel(), tuple(arrays["dims"]))
>>>>>>> 6f63d54d

    # IO operations (NPY/NPZ)
    elif operation == "serializeNpy":
        import io
        buffer = io.BytesIO()
        np.save(buffer, arrays["a"])
        return buffer.getvalue()
    elif operation == "parseNpy":
        import io
        # arrays["_npyBytes"] should be pre-serialized
        buffer = io.BytesIO(arrays["_npyBytes"])
        return np.load(buffer)
    elif operation == "serializeNpzSync":
        import io
        buffer = io.BytesIO()
        np.savez(buffer, **arrays["_npzArrays"])
        return buffer.getvalue()
    elif operation == "parseNpzSync":
        import io
        # arrays["_npzBytes"] should be pre-serialized
        buffer = io.BytesIO(arrays["_npzBytes"])
        return np.load(buffer)

    else:
        raise ValueError(f"Unknown operation: {operation}")


def calibrate_ops_per_sample(
    operation: str,
    arrays: Dict[str, np.ndarray],
    target_time_ms: float = MIN_SAMPLE_TIME_MS,
) -> int:
    """
    Auto-calibrate: Determine how many operations to run per sample
    to achieve the target minimum sample time
    """
    ops_per_sample = 1
    calibration_runs = 0
    max_calibration_runs = 10

    while calibration_runs < max_calibration_runs:
        start = time.perf_counter()

        # Run operations in batch
        for _ in range(ops_per_sample):
            result = execute_operation(operation, arrays)
            _ = result  # Prevent optimization

        elapsed_ms = (time.perf_counter() - start) * 1000

        # If we hit the target time, we're done
        if elapsed_ms >= target_time_ms:
            break

        # If operation is very fast, increase ops exponentially
        if elapsed_ms < target_time_ms / 10:
            ops_per_sample *= 10
        elif elapsed_ms < target_time_ms / 2:
            ops_per_sample *= 2
        else:
            # Close enough, calculate exact number needed
            target_ops = int(np.ceil((ops_per_sample * target_time_ms) / elapsed_ms))
            ops_per_sample = max(target_ops, ops_per_sample + 1)
            break

        calibration_runs += 1

    # Cap at reasonable maximum to prevent too-long samples
    max_ops_per_sample = 100000
    return min(ops_per_sample, max_ops_per_sample)


def run_benchmark(spec: Dict[str, Any]) -> Dict[str, Any]:
    """Run a single benchmark with auto-calibration and return timing results"""
    name = spec["name"]
    operation = spec["operation"]
    setup = spec["setup"]
    warmup = spec["warmup"]

    # Setup arrays (pass operation for IO benchmarks that need pre-serialized data)
    arrays = setup_arrays(setup, operation)

    # Warmup phase - run several times to stabilize JIT/caching
    for _ in range(warmup):
        execute_operation(operation, arrays)

    # Calibration phase - determine ops per sample
    ops_per_sample = calibrate_ops_per_sample(operation, arrays)

    # Benchmark phase - collect samples
    sample_times = []
    total_ops = 0

    for _ in range(TARGET_SAMPLES):
        start = time.perf_counter()

        # Run batch of operations
        for _ in range(ops_per_sample):
            result = execute_operation(operation, arrays)
            _ = result  # Prevent optimization

        elapsed_ms = (time.perf_counter() - start) * 1000
        time_per_op = elapsed_ms / ops_per_sample
        sample_times.append(time_per_op)
        total_ops += ops_per_sample

    # Calculate statistics
    times_array = np.array(sample_times)
    mean_ms = float(np.mean(times_array))
    median_ms = float(np.median(times_array))
    min_ms = float(np.min(times_array))
    max_ms = float(np.max(times_array))
    std_ms = float(np.std(times_array))
    ops_per_sec = 1000.0 / mean_ms

    return {
        "name": name,
        "mean_ms": mean_ms,
        "median_ms": median_ms,
        "min_ms": min_ms,
        "max_ms": max_ms,
        "std_ms": std_ms,
        "ops_per_sec": ops_per_sec,
        "total_ops": total_ops,
        "total_samples": TARGET_SAMPLES,
    }


def main():
    """Main entry point - read specs and config from stdin, output results to stdout"""
    global MIN_SAMPLE_TIME_MS, TARGET_SAMPLES

    try:
        # Read benchmark specifications and config from stdin
        input_data = json.loads(sys.stdin.read())

        # Support both old format (just specs) and new format (specs + config)
        if isinstance(input_data, dict) and "specs" in input_data:
            specs = input_data["specs"]
            config = input_data.get("config", {})
            MIN_SAMPLE_TIME_MS = config.get("minSampleTimeMs", MIN_SAMPLE_TIME_MS)
            TARGET_SAMPLES = config.get("targetSamples", TARGET_SAMPLES)
        else:
            # Old format - just specs array
            specs = input_data

        results = []

        # Print environment info to stderr
        print(f"Python {sys.version.split()[0]}", file=sys.stderr)
        print(f"NumPy {np.__version__}", file=sys.stderr)
        print(
            f"Running {len(specs)} benchmarks with auto-calibration...", file=sys.stderr
        )
        print(
            f"Target: {MIN_SAMPLE_TIME_MS}ms per sample, {TARGET_SAMPLES} samples per benchmark\n",
            file=sys.stderr,
        )

        for i, spec in enumerate(specs, 1):
            result = run_benchmark(spec)
            results.append(result)

            # Print progress to stderr (matching TypeScript format)
            name_padded = spec["name"].ljust(40)
            mean_padded = f"{result['mean_ms']:.3f}".rjust(8)
            ops_formatted = f"{int(result['ops_per_sec']):,}".rjust(12)
            print(
                f"  [{i}/{len(specs)}] {name_padded} {mean_padded}ms  {ops_formatted} ops/sec",
                file=sys.stderr,
            )

        # Output results as JSON to stdout
        print(json.dumps(results, indent=2))

    except Exception as e:
        print(f"Error: {e}", file=sys.stderr)
        traceback.print_exc(file=sys.stderr)
        sys.exit(1)


if __name__ == "__main__":
    main()<|MERGE_RESOLUTION|>--- conflicted
+++ resolved
@@ -314,7 +314,24 @@
     elif operation == "pad":
         return np.pad(arrays["a"], 2)
 
-<<<<<<< HEAD
+    # Indexing functions
+    elif operation == "take_along_axis":
+        return np.take_along_axis(arrays["a"], arrays["b"].astype(np.intp), axis=0)
+    elif operation == "compress":
+        return np.compress(arrays["b"].astype(bool), arrays["a"], axis=0)
+    elif operation == "diag_indices":
+        return np.diag_indices(arrays["n"])
+    elif operation == "tril_indices":
+        return np.tril_indices(arrays["n"])
+    elif operation == "triu_indices":
+        return np.triu_indices(arrays["n"])
+    elif operation == "indices":
+        return np.indices(tuple(arrays["shape"]))
+    elif operation == "ravel_multi_index":
+        return np.ravel_multi_index((arrays["a"].astype(np.intp).ravel(), arrays["b"].astype(np.intp).ravel()), tuple(arrays["dims"]))
+    elif operation == "unravel_index":
+        return np.unravel_index(arrays["a"].astype(np.intp).ravel(), tuple(arrays["dims"]))
+
     # Bitwise operations
     elif operation == "bitwise_and":
         return np.bitwise_and(arrays["a"], arrays["b"])
@@ -334,25 +351,6 @@
         return np.packbits(arrays["a"].astype(np.uint8))
     elif operation == "unpackbits":
         return np.unpackbits(arrays["a"].astype(np.uint8))
-=======
-    # Indexing functions
-    elif operation == "take_along_axis":
-        return np.take_along_axis(arrays["a"], arrays["b"].astype(np.intp), axis=0)
-    elif operation == "compress":
-        return np.compress(arrays["b"].astype(bool), arrays["a"], axis=0)
-    elif operation == "diag_indices":
-        return np.diag_indices(arrays["n"])
-    elif operation == "tril_indices":
-        return np.tril_indices(arrays["n"])
-    elif operation == "triu_indices":
-        return np.triu_indices(arrays["n"])
-    elif operation == "indices":
-        return np.indices(tuple(arrays["shape"]))
-    elif operation == "ravel_multi_index":
-        return np.ravel_multi_index((arrays["a"].astype(np.intp).ravel(), arrays["b"].astype(np.intp).ravel()), tuple(arrays["dims"]))
-    elif operation == "unravel_index":
-        return np.unravel_index(arrays["a"].astype(np.intp).ravel(), tuple(arrays["dims"]))
->>>>>>> 6f63d54d
 
     # IO operations (NPY/NPZ)
     elif operation == "serializeNpy":

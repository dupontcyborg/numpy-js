--- conflicted
+++ resolved
@@ -3488,7 +3488,6 @@
   return comparisonOps.arrayEquiv(a1.storage, a2.storage);
 }
 
-<<<<<<< HEAD
 // ============================================================================
 // Top-level Reduction Functions
 // ============================================================================
@@ -3744,7 +3743,8 @@
 export function nanmedian(a: NDArray, axis?: number, keepdims: boolean = false): NDArray | number {
   const result = reductionOps.nanmedian(a.storage, axis, keepdims);
   return typeof result === 'number' ? result : NDArray._fromStorage(result);
-=======
+}
+
 // ========================================
 // Arithmetic Functions (Additional)
 // ========================================
@@ -3844,5 +3844,4 @@
     return result;
   }
   return NDArray._fromStorage(result);
->>>>>>> 4ab596f2
 }
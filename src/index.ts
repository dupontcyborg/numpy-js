/**
 * numpy-ts - Complete NumPy implementation for TypeScript and JavaScript
 *
 * @module numpy-ts
 */

// Core array functions
export {
  NDArray,
  zeros,
  ones,
  array,
  arange,
  linspace,
  logspace,
  geomspace,
  eye,
  empty,
  full,
  identity,
  asarray,
  copy,
  zeros_like,
  ones_like,
  empty_like,
  full_like,
  sqrt,
  power,
  absolute,
  negative,
  sign,
  mod,
  floor_divide,
  positive,
  reciprocal,
  dot,
  trace,
  transpose,
  inner,
  outer,
  tensordot,
<<<<<<< HEAD
  // Trigonometric functions
  sin,
  cos,
  tan,
  arcsin,
  arccos,
  arctan,
  arctan2,
  hypot,
  degrees,
  radians,
  // Hyperbolic functions
  sinh,
  cosh,
  tanh,
  arcsinh,
  arccosh,
  arctanh,
=======
  // Array manipulation
  swapaxes,
  moveaxis,
  concatenate,
  stack,
  vstack,
  hstack,
  dstack,
  split,
  array_split,
  vsplit,
  hsplit,
  tile,
  repeat,
  // Advanced
  broadcast_to,
  broadcast_arrays,
  take,
  put,
  choose,
  array_equal,
>>>>>>> d554d689
} from './core/ndarray';

// IO functions (environment-agnostic parsing/serialization)
// These work with bytes (ArrayBuffer/Uint8Array), not files
export {
  // NPY format
  parseNpy,
  serializeNpy,
  parseNpyHeader,
  parseNpyData,
  UnsupportedDTypeError,
  InvalidNpyError,
  SUPPORTED_DTYPES,
  DTYPE_TO_DESCR,
  type NpyHeader,
  type NpyMetadata,
  type NpyVersion,
  // NPZ format
  parseNpz,
  parseNpzSync,
  loadNpz,
  loadNpzSync,
  serializeNpz,
  serializeNpzSync,
  type NpzParseOptions,
  type NpzParseResult,
  type NpzSerializeOptions,
} from './io';

// Version (replaced at build time from package.json)
// In development/tests, use package.json directly; in production, use the replaced value
declare const __VERSION_PLACEHOLDER__: string;
export const __version__ =
  typeof __VERSION_PLACEHOLDER__ !== 'undefined' ? __VERSION_PLACEHOLDER__ : '0.4.0'; // Fallback for development/tests<|MERGE_RESOLUTION|>--- conflicted
+++ resolved
@@ -39,7 +39,6 @@
   inner,
   outer,
   tensordot,
-<<<<<<< HEAD
   // Trigonometric functions
   sin,
   cos,
@@ -58,7 +57,6 @@
   arcsinh,
   arccosh,
   arctanh,
-=======
   // Array manipulation
   swapaxes,
   moveaxis,
@@ -80,7 +78,6 @@
   put,
   choose,
   array_equal,
->>>>>>> d554d689
 } from './core/ndarray';
 
 // IO functions (environment-agnostic parsing/serialization)
